<script lang="ts">
  import * as Sentry from '@sentry/svelte';
  import { disconnect as wagmiDisconnect, RpcError } from '@wagmi/core';
  import { ethers, type Signer } from 'ethers';
  import { onMount } from 'svelte';
  import { slide } from 'svelte/transition';
  import { ClipboardDocument, Power } from 'svelte-heros-v2';
  import { ChevronDown } from 'svelte-heros-v2';
  import { _ } from 'svelte-i18n';

  import { srcChain } from '../store/chain';
  import { signer } from '../store/signer';
  import { pendingTransactions } from '../store/transaction';
  import { getAddressAvatarFromIdenticon } from '../utils/addressAvatar';
  import { addressSubsection } from '../utils/addressSubsection';
  import { truncateString } from '../utils/truncateString';
  import Loading from './Loading.svelte';
  import { errorToast, successToast } from './NotificationToast.svelte';

  let address: string = '';
  let addressAvatarImgData: string = '';
  let tokenBalance: string = '';

  async function setUserBalance(signer: Signer) {
    if (signer) {
      const userBalance = await signer.getBalance('latest');
      tokenBalance = ethers.utils.formatEther(userBalance);
    }
  }

  async function setAddress(signer: Signer) {
    if (!signer) {
      address = '';
      addressAvatarImgData = '';
      return;
    }

    address = await signer.getAddress();
    addressAvatarImgData = getAddressAvatarFromIdenticon(address);
  }

  async function copyToClipboard(clip: string) {
    await navigator.clipboard.writeText(clip);
    successToast('Address copied to clipboard');
  }

  async function disconnect() {
    try {
      await wagmiDisconnect();
      successToast('You are disconnected.');
    } catch (e) {
      console.error(e);
      errorToast($_('toast.errorDisconnecting'));
    }
  }

  $: setUserBalance($signer).catch((error) => {
    console.error(error);

    if (error instanceof RpcError) {
      errorToast(
        'Cannot communicate with the network. Please try again later or contact support.',
      );
    } else {
<<<<<<< HEAD
      Sentry.captureException(error);
=======
      Sentry.captureException(error, {
        extra: { srcChain: $srcChain?.id },
      });
>>>>>>> d58ff034

      errorToast('There was an error getting your balance.');
    }
  });

  $: setAddress($signer).catch((e) => console.error(e));

  $: pendingTx = $pendingTransactions && $pendingTransactions.length > 0;

  onMount(() => {
    (async () => {
      await setAddress($signer);
    })();
  });
</script>

<!-- Makes no sense to render anything here without signer  -->
{#if $signer}
  <div class="dropdown dropdown-bottom dropdown-end">
    <button class="btn justify-around">
      <span class="font-normal flex-1 text-left flex items-center">
        {#if pendingTx}
          <div class="inline-block ml-2">
            <Loading text="Pending tx…" />
          </div>
        {:else}
          <img
            width="26"
            height="26"
            src="data:image/png;base64,{addressAvatarImgData}"
            class="rounded-full mr-2 inline-block"
            alt="avatar" />

          <span class="hidden md:inline-block mr-2">
            {addressSubsection(address)}
          </span>
        {/if}
      </span>
      <ChevronDown size="20" />
    </button>
    <ul
      role="listbox"
      tabindex="0"
      class="dropdown-content rounded-box menu shadow bg-dark-2 w-48 mt-2 pb-2 text-sm">
      <div class="p-5 pb-0 flex flex-col items-center" transition:slide>
        {#if $srcChain && $signer}
          <svelte:component this={$srcChain.icon} />
          <div class="text-lg mt-2">
            {tokenBalance.length > 10
              ? `${truncateString(tokenBalance)}…`
              : tokenBalance} ETH
          </div>
        {:else}
          <div class="text-lg mt-2">-- ETH</div>
        {/if}
      </div>
      <div class="divider" />
      <div class="flex hover:bg-dark-5 items-center py-2 px-4 mx-2 rounded-sm">
        <img
          width="24"
          height="24"
          src="data:image/png;base64,{addressAvatarImgData}"
          class="rounded-full mr-2 inline-block"
          alt="avatar" />
        {addressSubsection(address)}
      </div>
      <button
        class="cursor-pointer flex hover:bg-dark-5 items-center py-2 px-4 mx-2 rounded-sm"
        on:click={async () => await copyToClipboard(address)}>
        <ClipboardDocument class="mr-2" />
        Copy Address
      </button>
      <button
        class="cursor-pointer flex hover:bg-dark-5 items-center py-2 px-4 mx-2 rounded-sm"
        on:click={async () => await disconnect()}>
        <Power class="mr-2" /> Disconnect
      </button>
    </ul>
  </div>
{/if}<|MERGE_RESOLUTION|>--- conflicted
+++ resolved
@@ -62,13 +62,9 @@
         'Cannot communicate with the network. Please try again later or contact support.',
       );
     } else {
-<<<<<<< HEAD
-      Sentry.captureException(error);
-=======
       Sentry.captureException(error, {
         extra: { srcChain: $srcChain?.id },
       });
->>>>>>> d58ff034
 
       errorToast('There was an error getting your balance.');
     }
